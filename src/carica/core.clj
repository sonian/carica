--- conflicted
+++ resolved
@@ -1,11 +1,7 @@
 (ns carica.core
   (:use [clojure.java.io :only [reader]])
   (:require [clojure.tools.logging :as log]
-<<<<<<< HEAD
             [clojure.tools.reader.edn :as edn]
-            [clojure.walk :as walk]
-            [cheshire.core :as json]))
-=======
             [clojure.walk :as walk]))
 
 (def json-enabled?
@@ -20,7 +16,6 @@
   [& args]
   {:pre [json-enabled?]}
   (apply (ns-resolve (symbol "cheshire.core") (symbol "parse-stream")) args))
->>>>>>> c31a5cf0
 
 (defn resources
   "Search the classpath for resources matching the given path"
